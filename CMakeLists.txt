# SPDX-License-Identifier: Apache-2.0

# *DOCUMENTATION*
#
# Note that this is *NOT* the top-level CMakeLists.txt. That's in the
# application. See the Application Development Primer documentation
# for details.
#
# To see a list of typical targets execute "make usage"
# More info can be located in ./README.rst
# Comments in this file are targeted only to the developer, do not
# expect to learn how to build the kernel reading this file.

if(NOT DEFINED ZEPHYR_BINARY_DIR)
  message(FATAL_ERROR "A user error has occurred.
cmake was invoked with '${CMAKE_CURRENT_LIST_DIR}' specified as the source directory,
but it must be invoked with an application source directory,
such as '${CMAKE_CURRENT_LIST_DIR}/samples/hello_world'.
Debug variables:
CMAKE_CACHEFILE_DIR: ${CMAKE_CACHEFILE_DIR}
")
endif()


# See https://gitlab.kitware.com/cmake/cmake/issues/16228
# and https://cmake.org/pipermail/cmake/2019-May/thread.html#69496
if(NOT ZEPHYR_BASE STREQUAL CMAKE_CURRENT_SOURCE_DIR)
message(WARNING "ZEPHYR_BASE doesn't match CMAKE_CURRENT_SOURCE_DIR
  ZEPHYR_BASE              = ${ZEPHYR_BASE}
  PWD                      = $ENV{PWD}
  CMAKE_CURRENT_SOURCE_DIR = ${CMAKE_CURRENT_SOURCE_DIR}
You may be using a mix of symbolic links and real paths which causes \
subtle and hard to debug CMake issues.")
endif()
# For Zephyr more specifically this breaks (at least)
#     -fmacro-prefix-map=${ZEPHYR_BASE}=

project(Zephyr-Kernel VERSION ${PROJECT_VERSION})
enable_language(C CXX ASM)

# Verify that the toolchain can compile a dummy file, if it is not we
# won't be able to test for compatibility with certain C flags.
check_c_compiler_flag("" toolchain_is_ok)
assert(toolchain_is_ok "The toolchain is unable to build a dummy C file. See CMakeError.log.")

# In some cases the "final" things are not used at all and "_prebuilt"
# is the last station. See "logical_target_for_zephyr_elf" below for
# details.
set(CMAKE_EXECUTABLE_SUFFIX .elf)
set(ZEPHYR_PREBUILT_EXECUTABLE ${IMAGE}zephyr_prebuilt)
set(ZEPHYR_FINAL_EXECUTABLE    ${IMAGE}zephyr_final)

# Set some phony targets to collect dependencies

set(OFFSETS_H_TARGET           ${IMAGE}offsets_h)
set(SYSCALL_MACROS_H_TARGET    ${IMAGE}syscall_macros_h_target)
set(SYSCALL_LIST_H_TARGET      ${IMAGE}syscall_list_h_target)
set(DRIVER_VALIDATION_H_TARGET ${IMAGE}driver_validation_h_target)
set(KOBJ_TYPES_H_TARGET        ${IMAGE}kobj_types_h_target)
set(LINKER_SCRIPT_TARGET       ${IMAGE}linker_script_target)

set(OFFSETS_LIB                ${IMAGE}offsets)
set(KERNEL_LIBRARY             ${IMAGE}kernel)

set(PRIV_STACKS_PREBUILT        ${IMAGE}priv_stacks_prebuilt)


define_property(GLOBAL PROPERTY PROPERTY_OUTPUT_FORMAT BRIEF_DOCS " " FULL_DOCS " ")
set_property(   GLOBAL PROPERTY PROPERTY_OUTPUT_FORMAT elf32-little${ARCH}) # BFD format

# ${IMAGE}zephyr_interface is a source-less library that encapsulates all the global
# compiler options needed by all source files. All zephyr libraries,
# including the library named "zephyr" link with this library to
# obtain these flags.
# https://cmake.org/cmake/help/latest/manual/cmake-buildsystem.7.html#interface-libraries
add_library(${IMAGE}zephyr_interface INTERFACE)

# "zephyr" is a catch-all CMake library for source files that can be
# built purely with the include paths, defines, and other compiler
# flags that come with ${IMAGE}zephyr_interface.
zephyr_library_named(zephyr)

zephyr_include_directories(
  kernel/include
  ${ARCH_DIR}/${ARCH}/include
  include
  include/drivers
  ${PROJECT_BINARY_DIR}/include/generated
  ${USERINCLUDE}
  ${STDINCLUDE}
)

# Don't add non-existing include directories, it creates noise and
# warnings in some tooling
foreach(optional_include_dir
  ${SOC_DIR}/${ARCH}/${SOC_PATH}
  ${SOC_DIR}/${ARCH}/${SOC_PATH}/include
  ${SOC_DIR}/${ARCH}/${SOC_FAMILY}/include
  )
  if(EXISTS ${optional_include_dir})
    zephyr_include_directories(${optional_include_dir})
  endif()
endforeach()

zephyr_compile_definitions(
  KERNEL
  __ZEPHYR__=1
)

# @Intent: Set compiler flags to enable buffer overflow checks in libc functions
# @config in CONFIG_NO_OPTIMIZATIONS optional : Optimizations may affect security
toolchain_cc_security_fortify()

# @Intent: Set compiler flags to detect general stack overflows across all functions
if(CONFIG_STACK_CANARIES)
  toolchain_cc_security_canaries()
endif()

if(BUILD_VERSION)
  zephyr_compile_definitions(
    BUILD_VERSION=${BUILD_VERSION}
  )
endif()

# @Intent: Obtain compiler optimizations flags and store in variables
# @details:
#   Kconfig.zephyr "Optimization level" is a kconfig choice, ensuring
#   only *one* of CONFIG_{NO,DEBUG,SPEED,SIZE}_OPTIMIZATIONS is set.
#   Refer to Kconfig.zephyr for selection logic and description of these choices.
#   toolchain_cc_optimize_*() macros must provide the mapping from these kconfigs
#   to compiler flags. Each macro will store the flags in a CMake variable, whose
#   name is passed as argument (somewhat like by reference).
#
#   If the user wants to tweak the optimizations, there are two ways:
#    1) Using EXTRA_CFLAGS which is applied regardless of kconfig choice, or
#    2) Rely on override support being implemented by your toolchain_cc_optimize_*()
#
toolchain_cc_optimize_for_no_optimizations_flag(OPTIMIZE_FOR_NO_OPTIMIZATIONS_FLAG)
toolchain_cc_optimize_for_debug_flag(OPTIMIZE_FOR_DEBUG_FLAG)
toolchain_cc_optimize_for_speed_flag(OPTIMIZE_FOR_SPEED_FLAG)
toolchain_cc_optimize_for_size_flag(OPTIMIZE_FOR_SIZE_FLAG)

# From kconfig choice, pick the actual OPTIMIZATION_FLAG to use.
# Kconfig choice ensures only one of these CONFIG_*_OPTIMIZATIONS is set.
if(CONFIG_NO_OPTIMIZATIONS)
  set(OPTIMIZATION_FLAG ${OPTIMIZE_FOR_NO_OPTIMIZATIONS_FLAG})
elseif(CONFIG_DEBUG_OPTIMIZATIONS)
  set(OPTIMIZATION_FLAG ${OPTIMIZE_FOR_DEBUG_FLAG})
elseif(CONFIG_SPEED_OPTIMIZATIONS)
  set(OPTIMIZATION_FLAG ${OPTIMIZE_FOR_SPEED_FLAG})
elseif(CONFIG_SIZE_OPTIMIZATIONS)
  set(OPTIMIZATION_FLAG ${OPTIMIZE_FOR_SIZE_FLAG}) # Default in kconfig
else()
  assert(0 "Unreachable code. Expected optimization level to have been chosen. See Kconfig.zephyr")
endif()

# Apply the final optimization flag(s)
zephyr_compile_options(${OPTIMIZATION_FLAG})

# @Intent: Obtain compiler specific flags related to C++ that are not influenced by kconfig
toolchain_cc_cpp_base_flags(CPP_BASE_FLAGS)
foreach(flag ${CPP_BASE_FLAGS})
  zephyr_compile_options(
    $<$<COMPILE_LANGUAGE:CXX>:${flag}>
  )
endforeach()

# @Intent: Obtain compiler specific flags for compiling under different ISO standards of C++
toolchain_cc_cpp_dialect_std_98_flags(CPP_DIALECT_STD_98_FLAGS)
toolchain_cc_cpp_dialect_std_11_flags(CPP_DIALECT_STD_11_FLAGS)
toolchain_cc_cpp_dialect_std_14_flags(CPP_DIALECT_STD_14_FLAGS)
toolchain_cc_cpp_dialect_std_17_flags(CPP_DIALECT_STD_17_FLAGS)
toolchain_cc_cpp_dialect_std_2a_flags(CPP_DIALECT_STD_2A_FLAGS)

if(CONFIG_CPLUSPLUS)
  # From kconfig choice, pick a single dialect.
  # Kconfig choice ensures only one of these CONFIG_STD_CPP* is set.
  if(CONFIG_STD_CPP98)
    set(STD_CPP_DIALECT_FLAGS ${CPP_DIALECT_STD_98_FLAGS})
  elseif(CONFIG_STD_CPP11)
    set(STD_CPP_DIALECT_FLAGS ${CPP_DIALECT_STD_11_FLAGS}) # Default in kconfig
  elseif(CONFIG_STD_CPP14)
    set(STD_CPP_DIALECT_FLAGS ${CPP_DIALECT_STD_14_FLAGS})
  elseif(CONFIG_STD_CPP17)
    set(STD_CPP_DIALECT_FLAGS ${CPP_DIALECT_STD_17_FLAGS})
  elseif(CONFIG_STD_CPP2A)
    set(STD_CPP_DIALECT_FLAGS ${CPP_DIALECT_STD_2A_FLAGS})
  else()
    assert(0 "Unreachable code. Expected C++ standard to have been chosen. See Kconfig.zephyr.")
  endif()

  foreach(flag ${STD_CPP_DIALECT_FLAGS})
    zephyr_compile_options(
      $<$<COMPILE_LANGUAGE:CXX>:${flag}>
    )
  endforeach()
endif()

if(NOT CONFIG_EXCEPTIONS)
  # @Intent: Obtain compiler specific flags related to C++ Exceptions
  toolchain_cc_cpp_no_exceptions_flag(CPP_NO_EXCEPTIONS_FLAG)
  zephyr_compile_options(
    $<$<COMPILE_LANGUAGE:CXX>:${CPP_NO_EXCEPTIONS_FLAG}>
  )
endif()

if(NOT CONFIG_RTTI)
  # @Intent: Obtain compiler specific flags related to C++ Run Time Type Information
  toolchain_cc_cpp_no_rtti_flag(CPP_NO_RTTI_FLAG)
  zephyr_compile_options(
    $<$<COMPILE_LANGUAGE:CXX>:${CPP_NO_RTTI_FLAG}>
  )
endif()

if(CONFIG_MISRA_SANE)
  # @Intent: Obtain toolchain compiler flags relating to MISRA.
  toolchain_cc_warning_error_misra_sane(CC_MISRA_SANE_FLAG)
  toolchain_cc_cpp_warning_error_misra_sane(CPP_MISRA_SANE_FLAG)
  zephyr_compile_options($<$<COMPILE_LANGUAGE:C>:${CC_MISRA_SANE_FLAG}>)
  zephyr_compile_options($<$<COMPILE_LANGUAGE:CXX>:${CPP_MISRA_SANE_FLAG}>)
endif()

# @Intent: Set compiler specific flags for standard C includes
toolchain_cc_nostdinc()

# @Intent: Set compiler specific macro inclusion of AUTOCONF_H
toolchain_cc_imacros(${AUTOCONF_H})

# @Intent: Set compiler specific flag for bare metal freestanding option
toolchain_cc_freestanding()

# @Intent: Set compiler specific flag for tentative definitions, no-common
toolchain_cc_nocommon()

zephyr_compile_options(
  -g # TODO: build configuration enough?
  ${TOOLCHAIN_C_FLAGS}
)

# @Intent: Obtain compiler specific flags related to assembly
toolchain_cc_asm_base_flags(ASM_BASE_FLAG)
zephyr_compile_options(
  $<$<COMPILE_LANGUAGE:ASM>:${ASM_BASE_FLAG}>
)

# Common toolchain-agnostic assembly flags
zephyr_compile_options(
  $<$<COMPILE_LANGUAGE:ASM>:-D_ASMLANGUAGE>
)

# @Intent: Set fundamental linker specific flags
toolchain_ld_base()

toolchain_ld_force_undefined_symbols(
  _OffsetAbsSyms
  _ConfigAbsSyms
)

if(NOT CONFIG_NATIVE_APPLICATION)
  # @Intent: Set linker specific flags for bare metal target
  toolchain_ld_baremetal()
endif()

if(CONFIG_LIB_CPLUSPLUS)
  # @Intent: Set linker specific flags for C++
  toolchain_ld_cpp()
endif()

# @Intent: Add the basic toolchain warning flags
toolchain_cc_warning_base()

# ==========================================================================
#
# cmake -DW=... settings
#
# W=1 - warnings that may be relevant and does not occur too often
# W=2 - warnings that occur quite often but may still be relevant
# W=3 - the more obscure warnings, can most likely be ignored
# ==========================================================================
# @Intent: Add cmake -DW toolchain supported warnings, if any
if(W MATCHES "1")
  toolchain_cc_warning_dw_1()
endif()

if(W MATCHES "2")
  toolchain_cc_warning_dw_2()
endif()

if(W MATCHES "3")
  toolchain_cc_warning_dw_3()
endif()

# @Intent: Add extended, more specific, toolchain warning flags
toolchain_cc_warning_extended()

# @Intent: Trigger an error when a declaration does not specify a type
toolchain_cc_warning_error_implicit_int()

# Allow the user to inject options when calling cmake, e.g.
# 'cmake -DEXTRA_CFLAGS="-Werror -Wno-deprecated-declarations" ..'
include(cmake/extra_flags.cmake)

zephyr_cc_option(-fno-asynchronous-unwind-tables)
zephyr_cc_option(-fno-pie)
zephyr_cc_option(-fno-pic)
zephyr_cc_option(-fno-strict-overflow)

if(CONFIG_OVERRIDE_FRAME_POINTER_DEFAULT)
  if(CONFIG_OMIT_FRAME_POINTER)
    zephyr_cc_option(-fomit-frame-pointer)
  else()
    zephyr_cc_option(-fno-omit-frame-pointer)
  endif()
endif()

separate_arguments(COMPILER_OPT_AS_LIST UNIX_COMMAND ${CONFIG_COMPILER_OPT})
zephyr_compile_options(${COMPILER_OPT_AS_LIST})

# TODO: Include arch compiler options at this point.

if(NOT CMAKE_C_COMPILER_ID STREQUAL "Clang")
  # GCC assumed
  zephyr_cc_option(-fno-reorder-functions)

  if(NOT ${ZEPHYR_TOOLCHAIN_VARIANT} STREQUAL "xcc")
    zephyr_cc_option(-fno-defer-pop)
  endif()
endif()

zephyr_cc_option_ifdef(CONFIG_STACK_USAGE            -fstack-usage)

# If the compiler supports it, strip the ${ZEPHYR_BASE} prefix from the
# __FILE__ macro used in __ASSERT*, in the
# .noinit."/home/joe/zephyr/fu/bar.c" section names and in any
# application code. This saves some memory, stops leaking user locations
# in binaries, makes failure logs more deterministic and most
# importantly makes builds more deterministic

# If both match then the last one wins. This matters for tests/ and
# samples/ inside *both* CMAKE_SOURCE_DIR and ZEPHYR_BASE: for them
# let's strip the shortest prefix.
zephyr_cc_option(-fmacro-prefix-map=${CMAKE_SOURCE_DIR}=CMAKE_SOURCE_DIR)
zephyr_cc_option(-fmacro-prefix-map=${ZEPHYR_BASE}=ZEPHYR_BASE)
# TODO: -fmacro-prefix-map=modules/etc. "build/zephyr_modules.txt" might help.

# TODO: Archiver arguments
# ar_option(D)

# Declare MPU userspace dependencies before the linker scripts to make
# sure the order of dependencies are met
if(CONFIG_USERSPACE)
  set(APP_SMEM_ALIGNED_DEP app_smem_aligned_linker)
  set(APP_SMEM_UNALIGNED_DEP app_smem_unaligned_linker)
  if(CONFIG_ARM)
    set(PRIV_STACK_DEP ${PRIV_STACKS_PREBUILT})
  endif()
endif()

get_property(TOPT GLOBAL PROPERTY TOPT)
set_ifndef(  TOPT -Wl,-T) # clang doesn't pick -T for some reason and complains,
                          # while -Wl,-T works for both, gcc and clang

if(CONFIG_HAVE_CUSTOM_LINKER_SCRIPT)
  set(LINKER_SCRIPT ${APPLICATION_SOURCE_DIR}/${CONFIG_CUSTOM_LINKER_SCRIPT})
  if(NOT EXISTS ${LINKER_SCRIPT})
    set(LINKER_SCRIPT ${CONFIG_CUSTOM_LINKER_SCRIPT})
    assert_exists(CONFIG_CUSTOM_LINKER_SCRIPT)
  endif()
else()
  # Try a board specific linker file
  set(LINKER_SCRIPT ${BOARD_DIR}/linker.ld)
  if(NOT EXISTS ${LINKER_SCRIPT})
    # If not available, try an SoC specific linker file
    set(LINKER_SCRIPT ${SOC_DIR}/${ARCH}/${SOC_PATH}/linker.ld)
  endif()
endif()

if(NOT EXISTS ${LINKER_SCRIPT})
  message(FATAL_ERROR "Could not find linker script: '${LINKER_SCRIPT}'. Corrupted configuration?")
endif()

# Custom section support in linker scripts requires that the application source
# directory is in the preprocessor search path, in order to find the custom
# linker script fragments.
if(CONFIG_CUSTOM_RODATA_LD OR CONFIG_CUSTOM_RWDATA_LD OR CONFIG_CUSTOM_SECTIONS_LD)
  zephyr_include_directories(${APPLICATION_SOURCE_DIR})
endif()

configure_file(version.h.in ${PROJECT_BINARY_DIR}/include/generated/version.h)

# Error-out when the deprecated naming convention is found (until
# after 1.14.0 has been released)
foreach(path
    ${BOARD_DIR}/dts.fixup
    ${PROJECT_SOURCE_DIR}/soc/${ARCH}/${SOC_PATH}/dts.fixup
    ${APPLICATION_SOURCE_DIR}/dts.fixup
    )
  if(EXISTS ${path})
    message(FATAL_ERROR
      "A deprecated filename has been detected. Porting is required."
      "The file '${path}' exists, but it should be named dts_fixup.h instead."
      "See https://github.com/zephyrproject-rtos/zephyr/pull/10352 for more details"
      )
  endif()
endforeach()

set_ifndef(${IMAGE}DTS_BOARD_FIXUP_FILE ${BOARD_DIR}/dts_fixup.h)
set_ifndef(${IMAGE}DTS_SOC_FIXUP_FILE   ${SOC_DIR}/${ARCH}/${SOC_PATH}/dts_fixup.h)
set(               DTS_APP_FIXUP_FILE   ${APPLICATION_SOURCE_DIR}/dts_fixup.h)

set_ifndef(${IMAGE}DTS_CAT_OF_FIXUP_FILES ${ZEPHYR_BINARY_DIR}/include/generated/generated_dts_board_fixups.h)

# Concatenate the fixups into a single header file for easy
# #include'ing
file(WRITE ${${IMAGE}DTS_CAT_OF_FIXUP_FILES} "/* May only be included by generated_dts_board.h */\n\n")
foreach(fixup_file
    ${DTS_BOARD_FIXUP_FILE}
    ${DTS_SOC_FIXUP_FILE}
    ${DTS_APP_FIXUP_FILE}
    ${shield_dts_fixups}
    )
  if(EXISTS ${fixup_file})
    file(READ ${fixup_file} contents)
    file(APPEND ${${IMAGE}DTS_CAT_OF_FIXUP_FILES} "${contents}")
  endif()
endforeach()

# Unfortunately, the order in which CMakeLists.txt code is processed
# matters so we need to be careful about how we order the processing
# of subdirectories. One example is "Compiler flags added late in the
# build are not exported to external build systems #5605"; when we
# integrate with an external build system we read out all compiler
# flags when the external project is created. So an external project
# defined in subsys or ext will not get image-global flags added by drivers/
# or tests/ as the subdirectories are ordered now.
#
# Another example of when the order matters is the reading and writing
# of global properties such as ${IMAGE}ZEPHYR_LIBS or
# ${IMAGE}GENERATED_KERNEL_OBJECT_FILES.
#
# Arch is placed early because it defines important compiler flags
# that must be exported to external build systems defined in
# e.g. subsys/.
add_subdirectory(arch)
add_subdirectory(lib)
# We use include instead of add_subdirectory to avoid creating a new directory scope.
# This is because source file properties are directory scoped, including the GENERATED
# property which is set implicitly for custom command outputs
include(misc/generated/CMakeLists.txt)

if(EXISTS ${SOC_DIR}/${ARCH}/CMakeLists.txt)
  add_subdirectory(${SOC_DIR}/${ARCH} soc/${ARCH})
else()
  add_subdirectory(${SOC_DIR}/${ARCH}/${SOC_PATH} soc/${ARCH}/${SOC_PATH})
endif()

add_subdirectory(boards)
add_subdirectory(ext)
add_subdirectory(subsys)
add_subdirectory_ifdef(CONFIG_KERNEL drivers)

# Include zephyr modules generated CMake file.
if(EXISTS ${CMAKE_BINARY_DIR}/zephyr_modules.txt)
  file(STRINGS ${CMAKE_BINARY_DIR}/zephyr_modules.txt ZEPHYR_MODULES_TXT)

  foreach(module ${ZEPHYR_MODULES_TXT})
    # Match "<name>":"<path>" for each line of file, each corresponding to
    # one module. The use of quotes is required due to CMake not supporting
    # lazy regexes (it supports greedy only).
    string(REGEX REPLACE "\"(.*)\":\".*\"" "\\1" module_name ${module})
    string(REGEX REPLACE "\".*\":\"(.*)\"" "\\1" module_path ${module})
    message("Including module: ${module_name} in path: ${module_path}")
    # Note the second, binary_dir parameter requires the added
    # subdirectory to have its own, local cmake target(s). If not then
    # this binary_dir is created but stays empty. Object files land in
    # the main binary dir instead.
    # https://cmake.org/pipermail/cmake/2019-June/069547.html
    add_subdirectory(${module_path} ${CMAKE_CURRENT_BINARY_DIR}/modules/${module_name})
  endforeach()
endif()

set(syscall_macros_h ${ZEPHYR_BINARY_DIR}/include/generated/syscall_macros.h)

add_custom_target(${SYSCALL_MACROS_H_TARGET} DEPENDS ${syscall_macros_h})
add_custom_command(                          OUTPUT  ${syscall_macros_h}
  COMMAND
  ${PYTHON_EXECUTABLE}
  ${ZEPHYR_BASE}/scripts/gen_syscall_header.py
  > ${syscall_macros_h}
  DEPENDS ${ZEPHYR_BASE}/scripts/gen_syscall_header.py
  )


set(syscall_list_h ${CMAKE_CURRENT_BINARY_DIR}/include/generated/syscall_list.h)
set(syscalls_json  ${CMAKE_CURRENT_BINARY_DIR}/misc/generated/syscalls.json)

# The syscalls subdirs txt file is constructed by python containing a list of folders to use for
# dependency handling, including empty folders.
# Windows:  The list is used to specify DIRECTORY list with CMAKE_CONFIGURE_DEPENDS attribute.
# Other OS: The list will update whenever a file is added/removed/modified and ensure a re-build.
set(syscalls_subdirs_txt ${CMAKE_CURRENT_BINARY_DIR}/misc/generated/syscalls_subdirs.txt)

# As syscalls_subdirs_txt is updated whenever a file is modified, this file can not be used for
# monitoring of added / removed folders. A trigger file is thus used for correct dependency
# handling. The trigger file will update when a folder is added / removed.
set(syscalls_subdirs_trigger ${CMAKE_CURRENT_BINARY_DIR}/misc/generated/syscalls_subdirs.trigger)

if(NOT (${CMAKE_HOST_SYSTEM_NAME} STREQUAL Windows))
  set(syscalls_links --create-links ${CMAKE_CURRENT_BINARY_DIR}/misc/generated/syscalls_links)
endif()

# When running CMake it must be ensured that all dependencies are correctly acquired.
execute_process(
  COMMAND
  ${PYTHON_EXECUTABLE}
  ${ZEPHYR_BASE}/scripts/subfolder_list.py
  --directory        ${ZEPHYR_BASE}/include      # Walk this directory
  --out-file         ${syscalls_subdirs_txt}     # Write file with discovered folder
  --trigger          ${syscalls_subdirs_trigger} # Trigger file that is used for json generation
  ${syscalls_links}                              # If defined, create symlinks for dependencies
)
file(STRINGS ${syscalls_subdirs_txt} PARSE_SYSCALLS_PATHS_DEPENDS)

if(${CMAKE_HOST_SYSTEM_NAME} STREQUAL Windows)
  # On windows only adding/removing files or folders will be reflected in depends.
  # Hence adding a file requires CMake to re-run to add this file to the file list.
  set_property(DIRECTORY APPEND PROPERTY CMAKE_CONFIGURE_DEPENDS ${PARSE_SYSCALLS_PATHS_DEPENDS})

  # Also On Windows each header file must be monitored as file modifications are not reflected
  # on directory level.
  file(GLOB_RECURSE PARSE_SYSCALLS_HEADER_DEPENDS ${ZEPHYR_BASE}/include/*.h)
else()
  # The syscall parsing depends on the folders in order to detect add/removed/modified files.
  # When a folder is removed, CMake will try to find a target that creates that dependency.
  # This command sets up the target for CMake to find.
  # Without this code, CMake will fail with the following error:
  #   <folder> needed by '<target>', missing and no known rule to make it
  # when a folder is removed.
  add_custom_command(OUTPUT ${PARSE_SYSCALLS_PATHS_DEPENDS}
    COMMAND ${CMAKE_COMMAND} -E echo ""
    COMMENT "Preparing syscall dependency handling"
  )

  add_custom_command(
    OUTPUT
    ${syscalls_subdirs_trigger}
    COMMAND
    ${PYTHON_EXECUTABLE}
    ${ZEPHYR_BASE}/scripts/subfolder_list.py
    --directory        ${ZEPHYR_BASE}/include      # Walk this directory
    --out-file         ${syscalls_subdirs_txt}     # Write file with discovered folder
    --trigger          ${syscalls_subdirs_trigger} # Trigger file that is used for json generation
    ${syscalls_links}                              # If defined, create symlinks for dependencies
    DEPENDS ${PARSE_SYSCALLS_PATHS_DEPENDS}
  )

  # Ensure subdir file always exists when specifying CMake dependency.
  if(NOT EXISTS ${syscalls_subdirs_txt})
    file(WRITE ${syscalls_subdirs_txt} "")
  endif()

  # On other OS'es, modifying a file is reflected on the folder timestamp and hence detected
  # when using depend on directory level.
  # Thus CMake only needs to re-run when sub-directories are added / removed, which is indicated
  # using a trigger file.
  set_property(DIRECTORY APPEND PROPERTY CMAKE_CONFIGURE_DEPENDS ${syscalls_subdirs_txt})
endif()

# SYSCALL_INCLUDE_DIRECTORY will include the directories that needs to be
# searched for syscall declarations if CONFIG_APPLICATION_DEFINED_SYSCALL is set
if(CONFIG_APPLICATION_DEFINED_SYSCALL)
  set(SYSCALL_INCLUDE_DIRECTORY --include ${APPLICATION_SOURCE_DIR})
endif()

add_custom_command(
  OUTPUT
  ${syscalls_json}
  COMMAND
  ${PYTHON_EXECUTABLE}
  ${ZEPHYR_BASE}/scripts/parse_syscalls.py
   --include          ${ZEPHYR_BASE}/include        # Read files from this dir
  ${SYSCALL_INCLUDE_DIRECTORY}
  --json-file        ${syscalls_json}              # Write this file
  DEPENDS ${syscalls_subdirs_trigger} ${PARSE_SYSCALLS_HEADER_DEPENDS}
  )

add_custom_target(${SYSCALL_LIST_H_TARGET} DEPENDS             ${syscall_list_h})
add_custom_command(OUTPUT include/generated/syscall_dispatch.c ${syscall_list_h}
  # Also, some files are written to include/generated/syscalls/
  COMMAND
  ${PYTHON_EXECUTABLE}
  ${ZEPHYR_BASE}/scripts/gen_syscalls.py
  --json-file        ${syscalls_json}                     # Read this file
  --base-output      include/generated/syscalls           # Write to this dir
  --syscall-dispatch include/generated/syscall_dispatch.c # Write this file
  --syscall-list     ${syscall_list_h}
  WORKING_DIRECTORY ${CMAKE_CURRENT_BINARY_DIR}
  DEPENDS ${syscalls_json}
  )

set(DRV_VALIDATION ${PROJECT_BINARY_DIR}/include/generated/driver-validation.h)
add_custom_command(
  OUTPUT ${DRV_VALIDATION}
  COMMAND
  ${PYTHON_EXECUTABLE}
  ${ZEPHYR_BASE}/scripts/gen_kobject_list.py
  --validation-output ${DRV_VALIDATION}
  $<$<BOOL:${CMAKE_VERBOSE_MAKEFILE}>:--verbose>
  DEPENDS ${ZEPHYR_BASE}/scripts/gen_kobject_list.py
  WORKING_DIRECTORY ${CMAKE_CURRENT_BINARY_DIR}
  )
add_custom_target(${DRIVER_VALIDATION_H_TARGET} DEPENDS ${DRV_VALIDATION})

include($ENV{ZEPHYR_BASE}/cmake/kobj.cmake)
gen_kobj(KOBJ_INCLUDE_PATH)

# Generate offsets.c.obj from offsets.c
# Generate offsets.h     from offsets.c.obj

set(OFFSETS_C_PATH ${ARCH_DIR}/${ARCH}/core/offsets/offsets.c)
set(OFFSETS_H_PATH ${PROJECT_BINARY_DIR}/include/generated/offsets.h)
add_library(          ${OFFSETS_LIB} OBJECT ${OFFSETS_C_PATH})
target_link_libraries(${OFFSETS_LIB} ${IMAGE}zephyr_interface)
add_dependencies(     ${OFFSETS_LIB}
  ${SYSCALL_LIST_H_TARGET}
  ${SYSCALL_MACROS_H_TARGET}
  ${DRIVER_VALIDATION_H_TARGET}
  ${KOBJ_TYPES_H_TARGET}
  )

add_custom_command(
  OUTPUT ${OFFSETS_H_PATH}
  COMMAND ${PYTHON_EXECUTABLE} ${ZEPHYR_BASE}/scripts/gen_offset_header.py
  -i $<TARGET_OBJECTS:${OFFSETS_LIB}>
  -o ${OFFSETS_H_PATH}
  DEPENDS ${OFFSETS_LIB}
)
add_custom_target(${OFFSETS_H_TARGET} DEPENDS ${OFFSETS_H_PATH})

zephyr_include_directories(${TOOLCHAIN_INCLUDES})

zephyr_get_include_directories_for_lang(C ZEPHYR_INCLUDES)

add_subdirectory(kernel)

# Read list content
get_property(ZEPHYR_LIBS_PROPERTY GLOBAL PROPERTY ${IMAGE}ZEPHYR_LIBS)

foreach(zephyr_lib ${ZEPHYR_LIBS_PROPERTY})
  # TODO: Could this become an INTERFACE property of ${IMAGE}zephyr_interface?
  add_dependencies(${zephyr_lib} ${OFFSETS_H_TARGET})
endforeach()

get_property(OUTPUT_FORMAT        GLOBAL PROPERTY PROPERTY_OUTPUT_FORMAT)

if (CONFIG_CODE_DATA_RELOCATION)
  set(CODE_RELOCATION_DEP code_relocation_source_lib)
endif() # CONFIG_CODE_DATA_RELOCATION

configure_linker_script(
  linker.cmd
  ""
  ${PRIV_STACK_DEP}
  ${APP_SMEM_ALIGNED_DEP}
  ${CODE_RELOCATION_DEP}
  ${OFFSETS_H_TARGET}
  )

add_custom_target(
  ${LINKER_SCRIPT_TARGET}
  DEPENDS
  linker.cmd
  )

# Give the '${LINKER_SCRIPT_TARGET}' target all of the include directories so
# that cmake can successfully find the linker_script's header
# dependencies.
zephyr_get_include_directories_for_lang(C
  ZEPHYR_INCLUDE_DIRS
  STRIP_PREFIX # Don't use a -I prefix
  )
set_property(TARGET
  ${LINKER_SCRIPT_TARGET}
  PROPERTY INCLUDE_DIRECTORIES
  ${ZEPHYR_INCLUDE_DIRS}
  )

if(CONFIG_GEN_ISR_TABLES)
  if(CONFIG_GEN_SW_ISR_TABLE)
    list(APPEND GEN_ISR_TABLE_EXTRA_ARG --sw-isr-table)
  endif()

  if(CONFIG_GEN_IRQ_VECTOR_TABLE)
    list(APPEND GEN_ISR_TABLE_EXTRA_ARG --vector-table)
  endif()

  # isr_tables.c is generated from ${ZEPHYR_PREBUILT_EXECUTABLE} by
  # gen_isr_tables.py
  add_custom_command(
    OUTPUT isr_tables.c
    COMMAND ${CMAKE_OBJCOPY}
    -I ${OUTPUT_FORMAT}
    -O binary
    --only-section=.intList
    $<TARGET_FILE:${ZEPHYR_PREBUILT_EXECUTABLE}>
    isrList.bin
    COMMAND ${PYTHON_EXECUTABLE}
    ${ZEPHYR_BASE}/arch/common/gen_isr_tables.py
    --output-source isr_tables.c
    --kernel $<TARGET_FILE:${ZEPHYR_PREBUILT_EXECUTABLE}>
    --intlist isrList.bin
    $<$<BOOL:${CONFIG_BIG_ENDIAN}>:--big-endian>
    $<$<BOOL:${CMAKE_VERBOSE_MAKEFILE}>:--debug>
    ${GEN_ISR_TABLE_EXTRA_ARG}
    DEPENDS ${ZEPHYR_PREBUILT_EXECUTABLE}
    )
  set_property(GLOBAL APPEND PROPERTY ${IMAGE}GENERATED_KERNEL_SOURCE_FILES isr_tables.c)
endif()

if(CONFIG_CODE_DATA_RELOCATION)
  # @Intent: Linker script to relocate .text, data and .bss sections
  toolchain_ld_relocation()
endif()

if(CONFIG_USERSPACE)
  zephyr_get_compile_options_for_lang_as_string(C compiler_flags_priv)
  string(REPLACE "-ftest-coverage" "" NO_COVERAGE_FLAGS "${compiler_flags_priv}")
  string(REPLACE "-fprofile-arcs" "" NO_COVERAGE_FLAGS "${NO_COVERAGE_FLAGS}")
  string(REPLACE "-fno-inline" "" NO_COVERAGE_FLAGS "${NO_COVERAGE_FLAGS}")

  get_property(include_dir_in_interface TARGET zephyr_interface
    PROPERTY INTERFACE_INCLUDE_DIRECTORIES)

  get_property(sys_include_dir_in_interface TARGET zephyr_interface
    PROPERTY INTERFACE_SYSTEM_INCLUDE_DIRECTORIES)

  get_property(compile_definitions_interface TARGET zephyr_interface
    PROPERTY INTERFACE_COMPILE_DEFINITIONS)
endif()


# Warning most of this gperf code is duplicated below for
# gen_kobject_list.py / output_lib
if(CONFIG_ARM AND CONFIG_USERSPACE)
  set(GEN_PRIV_STACKS $ENV{ZEPHYR_BASE}/scripts/gen_priv_stacks.py)
  set(PROCESS_PRIV_STACKS_GPERF $ENV{ZEPHYR_BASE}/scripts/process_gperf.py)

  set(PRIV_STACKS                    priv_stacks_hash.gperf)
  set(PRIV_STACKS_OUTPUT_SRC_PRE     priv_stacks_hash_preprocessed.c)
  set(PRIV_STACKS_OUTPUT_SRC         priv_stacks_hash.c)
  set(PRIV_STACKS_OUTPUT_OBJ         priv_stacks_hash.c.obj)
  set(PRIV_STACKS_OUTPUT_OBJ_RENAMED priv_stacks_hash_renamed.o)

  set(PRIV_STACKS_T                      ${IMAGE}priv_stacks)
  set(PRIV_STACKS_OUTPUT_SRC_PRE_T       ${IMAGE}priv_stacks_output_src_pre)
  set(PRIV_STACKS_OUTPUT_SRC_T           ${IMAGE}priv_stacks_output_src)
  set(PRIV_STACKS_OUTPUT_LIB             ${IMAGE}priv_stacks_output_lib)
  set(PRIV_STACKS_OUTPUT_LIB_INTERFACE   ${IMAGE}priv_stacks_output_lib_interface)
  set(PRIV_STACKS_OUTPUT_OBJ_RENAMED_T   ${IMAGE}priv_stacks_output_obj_renamed)
  set(PRIV_STACKS_OUTPUT_OBJ_RENAMED_LIB ${IMAGE}priv_stacks_output_obj_renamed_lib)

  # Essentially what we are doing here is extracting some information
  # out of the nearly finished elf file, generating the source code
  # for a hash table based on that information, and then compiling and
  # linking the hash table back into a now even more nearly finished
  # elf file.

  # Use the script GEN_PRIV_STACKS to scan the kernel binary's
  # (${ZEPHYR_PREBUILT_EXECUTABLE}) DWARF information to produce a table of kernel
  # objects (PRIV_STACKS) which we will then pass to gperf
  add_custom_command(
    OUTPUT ${PRIV_STACKS}
    COMMAND
    ${PYTHON_EXECUTABLE}
    ${GEN_PRIV_STACKS}
    --kernel $<TARGET_FILE:${PRIV_STACKS_PREBUILT}>
    --output ${PRIV_STACKS}
    $<$<BOOL:${CMAKE_VERBOSE_MAKEFILE}>:--verbose>
    DEPENDS ${PRIV_STACKS_PREBUILT}
    WORKING_DIRECTORY ${CMAKE_CURRENT_BINARY_DIR}
    )
  add_custom_target(${PRIV_STACKS_T} DEPENDS ${CMAKE_CURRENT_BINARY_DIR}/${PRIV_STACKS})

  # Use gperf to generate C code (PRIV_STACKS_OUTPUT_SRC_PRE) which implements a
  # perfect hashtable based on PRIV_STACKS
  add_custom_command(
    OUTPUT ${PRIV_STACKS_OUTPUT_SRC_PRE}
    COMMAND
    ${GPERF} -C
    --output-file ${PRIV_STACKS_OUTPUT_SRC_PRE}
    ${PRIV_STACKS}
    DEPENDS ${PRIV_STACKS_T} ${PRIV_STACKS}
    WORKING_DIRECTORY ${CMAKE_CURRENT_BINARY_DIR}
    )
  add_custom_target(${PRIV_STACKS_OUTPUT_SRC_PRE_T}
    DEPENDS ${CMAKE_CURRENT_BINARY_DIR}/${PRIV_STACKS_OUTPUT_SRC_PRE})

  # For our purposes the code/data generated by gperf is not optimal.
  #
  # The script PROCESS_GPERF creates a new c file OUTPUT_SRC based on
  # OUTPUT_SRC_PRE to greatly reduce the amount of code/data generated
  # since we know we are always working with pointer values
  add_custom_command(
    OUTPUT ${PRIV_STACKS_OUTPUT_SRC}
    COMMAND
    ${PYTHON_EXECUTABLE}
    ${PROCESS_PRIV_STACKS_GPERF}
    -i ${PRIV_STACKS_OUTPUT_SRC_PRE}
    -o ${PRIV_STACKS_OUTPUT_SRC}
    -p "struct _k_priv_stack_map"
    $<$<BOOL:${CMAKE_VERBOSE_MAKEFILE}>:--verbose>
    DEPENDS ${PRIV_STACKS_OUTPUT_SRC_PRE_T} ${PRIV_STACKS_OUTPUT_SRC_PRE}
    WORKING_DIRECTORY ${CMAKE_CURRENT_BINARY_DIR}
    )
  add_custom_target(${PRIV_STACKS_OUTPUT_SRC_T}
    DEPENDS ${CMAKE_CURRENT_BINARY_DIR}/${PRIV_STACKS_OUTPUT_SRC})

  set_source_files_properties(${CMAKE_CURRENT_BINARY_DIR}/${PRIV_STACKS_OUTPUT_SRC}
    PROPERTIES COMPILE_DEFINITIONS "${compile_definitions_interface}")

  set_source_files_properties(${CMAKE_CURRENT_BINARY_DIR}/${PRIV_STACKS_OUTPUT_SRC}
    PROPERTIES COMPILE_FLAGS
    "${NO_COVERAGE_FLAGS} -fno-function-sections -fno-data-sections ")

  # We need precise control of where generated text/data ends up in the final
  # kernel image. Disable function/data sections and use objcopy to move
  # generated data into special section names
  add_library(${PRIV_STACKS_OUTPUT_LIB} STATIC
    ${CMAKE_CURRENT_BINARY_DIR}/${PRIV_STACKS_OUTPUT_SRC}
    )

  # Turn off -ffunction-sections, etc.
  # NB: Using a library instead of
  # target_compile_options(${PRIV_STACKS_OUTPUT_LIB}
  # [...]) because a library's options have precedence
  add_library(${PRIV_STACKS_OUTPUT_LIB_INTERFACE} INTERFACE)
  foreach(incl ${include_dir_in_interface})
    target_include_directories(${PRIV_STACKS_OUTPUT_LIB_INTERFACE} INTERFACE ${incl})
  endforeach()

  foreach(incl ${sys_include_dir_in_interface})
    target_include_directories(priv_stacks_output_lib_interface SYSTEM INTERFACE ${incl})
  endforeach()

  target_link_libraries(${PRIV_STACKS_OUTPUT_LIB}
    ${PRIV_STACKS_OUTPUT_LIB_INTERFACE})


  set(PRIV_STACKS_OUTPUT_OBJ_PATH
    ${CMAKE_CURRENT_BINARY_DIR}/CMakeFiles/${PRIV_STACKS_OUTPUT_LIB}.dir/${PRIV_STACKS_OUTPUT_OBJ})

  add_custom_command(
    OUTPUT ${CMAKE_CURRENT_BINARY_DIR}/${PRIV_STACKS_OUTPUT_OBJ_RENAMED}
    COMMAND
    ${CMAKE_OBJCOPY}
    --rename-section   .bss=.priv_stacks.noinit
    --rename-section   .data=.priv_stacks.data
    --rename-section   .text=.priv_stacks.text
    --rename-section .rodata=.priv_stacks.rodata
    ${PRIV_STACKS_OUTPUT_OBJ_PATH}
    ${PRIV_STACKS_OUTPUT_OBJ_RENAMED}
    DEPENDS ${PRIV_STACKS_OUTPUT_LIB}
    WORKING_DIRECTORY ${CMAKE_CURRENT_BINARY_DIR}
    )
  add_custom_target(${PRIV_STACKS_OUTPUT_OBJ_RENAMED_T}
    DEPENDS ${CMAKE_CURRENT_BINARY_DIR}/${PRIV_STACKS_OUTPUT_OBJ_RENAMED})

  add_library(${PRIV_STACKS_OUTPUT_OBJ_RENAMED_LIB} STATIC IMPORTED GLOBAL)
  set_property(
    TARGET ${PRIV_STACKS_OUTPUT_OBJ_RENAMED_LIB}
    PROPERTY
    IMPORTED_LOCATION ${CMAKE_CURRENT_BINARY_DIR}/${PRIV_STACKS_OUTPUT_OBJ_RENAMED}
    )
  add_dependencies(
    ${PRIV_STACKS_OUTPUT_OBJ_RENAMED_LIB}
    ${PRIV_STACKS_OUTPUT_OBJ_RENAMED_T}
    )

  set_property(GLOBAL APPEND PROPERTY ${IMAGE}GENERATED_KERNEL_OBJECT_FILES
    ${PRIV_STACKS_OUTPUT_OBJ_RENAMED_LIB})
endif()

# Warning: most of this gperf code is duplicated above for
# gen_priv_stacks.py / priv_stacks_output_lib
if(CONFIG_USERSPACE)
  set(GEN_KOBJ_LIST ${ZEPHYR_BASE}/scripts/gen_kobject_list.py)
  set(PROCESS_GPERF ${ZEPHYR_BASE}/scripts/process_gperf.py)

  set(OBJ_LIST           kobject_hash.gperf)
  set(OUTPUT_SRC_PRE     kobject_hash_preprocessed.c)
  set(OUTPUT_SRC         kobject_hash.c)
  set(OUTPUT_OBJ         kobject_hash.c.obj)
  set(OUTPUT_OBJ_RENAMED kobject_hash_renamed.o)

  set(OUTPUT_SRC_PRE_T       ${IMAGE}output_src_pre)
  set(OBJ_LIST_T             ${IMAGE}obj_list)
  set(OUTPUT_SRC_T           ${IMAGE}output_src)
  set(OUTPUT_LIB             ${IMAGE}output_lib)
  set(OUTPUT_LIB_INTERFACE   ${IMAGE}output_lib_interface)
  set(OUTPUT_OBJ_RENAMED_T   ${IMAGE}output_obj_renamed)
  set(OUTPUT_OBJ_RENAMED_LIB ${IMAGE}output_obj_renamed_lib)
  # Essentially what we are doing here is extracting some information
  # out of the nearly finished elf file, generating the source code
  # for a hash table based on that information, and then compiling and
  # linking the hash table back into a now even more nearly finished
  # elf file. More information in gen_kobject_list.py --help.

  # Use the script GEN_KOBJ_LIST to scan the kernel binary's
  # (${ZEPHYR_PREBUILT_EXECUTABLE}) DWARF information to produce a table of kernel
  # objects (OBJ_LIST) which we will then pass to gperf
  add_custom_command(
    OUTPUT ${OBJ_LIST}
    COMMAND
    ${PYTHON_EXECUTABLE}
    ${GEN_KOBJ_LIST}
    --kernel $<TARGET_FILE:${ZEPHYR_PREBUILT_EXECUTABLE}>
    --gperf-output ${OBJ_LIST}
    $<$<BOOL:${CMAKE_VERBOSE_MAKEFILE}>:--verbose>
    DEPENDS ${ZEPHYR_PREBUILT_EXECUTABLE}
    WORKING_DIRECTORY ${CMAKE_CURRENT_BINARY_DIR}
    )
  add_custom_target(${OBJ_LIST_T} DEPENDS ${CMAKE_CURRENT_BINARY_DIR}/${OBJ_LIST})

  # Use gperf to generate C code (OUTPUT_SRC_PRE) which implements a
  # perfect hashtable based on OBJ_LIST
  add_custom_command(
    OUTPUT ${OUTPUT_SRC_PRE}
    COMMAND
    ${GPERF}
    --output-file ${OUTPUT_SRC_PRE}
    ${OBJ_LIST}
    DEPENDS ${OBJ_LIST_T} ${OBJ_LIST}
    WORKING_DIRECTORY ${CMAKE_CURRENT_BINARY_DIR}
    )
  add_custom_target(${OUTPUT_SRC_PRE_T} DEPENDS ${CMAKE_CURRENT_BINARY_DIR}/${OUTPUT_SRC_PRE})

  # For our purposes the code/data generated by gperf is not optimal.
  #
  # The script PROCESS_GPERF creates a new c file OUTPUT_SRC based on
  # OUTPUT_SRC_PRE to greatly reduce the amount of code/data generated
  # since we know we are always working with pointer values
  add_custom_command(
    OUTPUT ${OUTPUT_SRC}
    COMMAND
    ${PYTHON_EXECUTABLE}
    ${PROCESS_GPERF}
    -i ${OUTPUT_SRC_PRE}
    -o ${OUTPUT_SRC}
    -p "struct _k_object"
    $<$<BOOL:${CMAKE_VERBOSE_MAKEFILE}>:--verbose>
    DEPENDS ${OUTPUT_SRC_PRE_T} ${OUTPUT_SRC_PRE}
    WORKING_DIRECTORY ${CMAKE_CURRENT_BINARY_DIR}
    )
  add_custom_target(${OUTPUT_SRC_T} DEPENDS ${CMAKE_CURRENT_BINARY_DIR}/${OUTPUT_SRC})

  # We need precise control of where generated text/data ends up in the final
  # kernel image. Disable function/data sections and use objcopy to move
  # generated data into special section names
  add_library(${OUTPUT_LIB} STATIC
    ${CMAKE_CURRENT_BINARY_DIR}/${OUTPUT_SRC}
    )

  set_source_files_properties(${OUTPUT_SRC} PROPERTIES COMPILE_FLAGS
    "${NO_COVERAGE_FLAGS} -fno-function-sections -fno-data-sections")

  set_source_files_properties(${OUTPUT_SRC}
    PROPERTIES COMPILE_DEFINITIONS "${compile_definitions_interface}")

  # Turn off -ffunction-sections, etc.
  # NB: Using a library instead of target_compile_options(${OUTPUT_LIB}
  # [...]) because a library's options have precedence
  add_library(${OUTPUT_LIB}_interface INTERFACE)

  target_link_libraries(${OUTPUT_LIB} ${OUTPUT_LIB_INTERFACE})

  foreach(incl ${include_dir_in_interface})
    target_include_directories(${OUTPUT_LIB_INTERFACE} INTERFACE ${incl})
  endforeach()

  foreach(incl ${sys_include_dir_in_interface})
    target_include_directories(output_lib_interface SYSTEM INTERFACE ${incl})
  endforeach()

  set(OUTPUT_OBJ_PATH ${CMAKE_CURRENT_BINARY_DIR}/CMakeFiles/${OUTPUT_LIB}.dir/${OUTPUT_OBJ})

  add_custom_command(
    OUTPUT ${CMAKE_CURRENT_BINARY_DIR}/${OUTPUT_OBJ_RENAMED}
    COMMAND
    ${CMAKE_OBJCOPY}
    --rename-section   .data=.kobject_data.data
    --rename-section   .text=.kobject_data.text
    --rename-section .rodata=.kobject_data.rodata
    ${OUTPUT_OBJ_PATH}
    ${OUTPUT_OBJ_RENAMED}
    DEPENDS ${OUTPUT_LIB}
    WORKING_DIRECTORY ${CMAKE_CURRENT_BINARY_DIR}
    )
  add_custom_target(${OUTPUT_OBJ_RENAMED_T} DEPENDS ${CMAKE_CURRENT_BINARY_DIR}/${OUTPUT_OBJ_RENAMED})

  add_library(${OUTPUT_OBJ_RENAMED_LIB} STATIC IMPORTED GLOBAL)
  set_property(
    TARGET ${OUTPUT_OBJ_RENAMED_LIB}
    PROPERTY
    IMPORTED_LOCATION ${CMAKE_CURRENT_BINARY_DIR}/${OUTPUT_OBJ_RENAMED}
    )
  add_dependencies(
    ${OUTPUT_OBJ_RENAMED_LIB}
    ${OUTPUT_OBJ_RENAMED_T}
    )

  set_property(GLOBAL APPEND PROPERTY ${IMAGE}GENERATED_KERNEL_OBJECT_FILES
    ${OUTPUT_OBJ_RENAMED_LIB})
endif()

# Read global variables into local variables
get_property(GKOF GLOBAL PROPERTY ${IMAGE}GENERATED_KERNEL_OBJECT_FILES)
get_property(GKSF GLOBAL PROPERTY ${IMAGE}GENERATED_KERNEL_SOURCE_FILES)


get_property(CSTD GLOBAL PROPERTY CSTD)
set_ifndef(CSTD c99)

# @Intent: Obtain compiler specific flag for specifying the c standard
toolchain_cc_cstd_flag(CC_CSTD ${CSTD})
zephyr_compile_options(
  $<$<COMPILE_LANGUAGE:C>:${CC_CSTD}>
)

# @Intent: Configure linker scripts, i.e. generate linker scripts with variables substituted
toolchain_ld_configure_files()

if(CONFIG_USERSPACE)
  set(APP_SMEM_ALIGNED_LD "${PROJECT_BINARY_DIR}/include/generated/app_smem_aligned.ld")
  set(APP_SMEM_UNALIGNED_LD "${PROJECT_BINARY_DIR}/include/generated/app_smem_unaligned.ld")
  set(OBJ_FILE_DIR "${PROJECT_BINARY_DIR}/../")

  add_custom_target(
    ${APP_SMEM_ALIGNED_DEP}
    DEPENDS
    ${APP_SMEM_ALIGNED_LD}
    )

  add_custom_target(
    ${APP_SMEM_UNALIGNED_DEP}
    DEPENDS
    ${APP_SMEM_UNALIGNED_LD}
    )

  if(CONFIG_NEWLIB_LIBC)
    set(NEWLIB_PART -l libc.a z_libc_partition)
  endif()
  if(CONFIG_MBEDTLS)
    set(MBEDTLS_PART -l lib..__modules__crypto__mbedtls.a k_mbedtls_partition)
  endif()

  add_custom_command(
    OUTPUT ${APP_SMEM_UNALIGNED_LD}
    COMMAND ${PYTHON_EXECUTABLE}
    ${ZEPHYR_BASE}/scripts/gen_app_partitions.py
    -d ${OBJ_FILE_DIR}
    -o ${APP_SMEM_UNALIGNED_LD}
    ${NEWLIB_PART} ${MBEDTLS_PART}
    $<$<BOOL:${CMAKE_VERBOSE_MAKEFILE}>:--verbose>
    DEPENDS
    kernel
    ${ZEPHYR_LIBS_PROPERTY}
    WORKING_DIRECTORY ${PROJECT_BINARY_DIR}/
    COMMENT "Generating app_smem_unaligned linker section"
    )

  configure_linker_script(
    linker_app_smem_unaligned.cmd
    "-DLINKER_APP_SMEM_UNALIGNED"
    ${CODE_RELOCATION_DEP}
    ${APP_SMEM_UNALIGNED_DEP}
    ${APP_SMEM_UNALIGNED_LD}
    ${OFFSETS_H_TARGET}
    )

  add_custom_target(
    linker_app_smem_unaligned_script
    DEPENDS
    linker_app_smem_unaligned.cmd
    )

  set_property(TARGET
    linker_app_smem_unaligned_script
    PROPERTY INCLUDE_DIRECTORIES
    ${ZEPHYR_INCLUDE_DIRS}
    )

  set(APP_SMEM_UNALIGNED_LIB app_smem_unaligned_output_obj_renamed_lib)
  add_executable(       app_smem_unaligned_prebuilt misc/empty_file.c)
  toolchain_ld_link_elf(
    TARGET_ELF            app_smem_unaligned_prebuilt
    OUTPUT_MAP            ${PROJECT_BINARY_DIR}/app_smem_unaligned_prebuilt.map
    LIBRARIES_PRE_SCRIPT  ""
    LINKER_SCRIPT         ${PROJECT_BINARY_DIR}/linker_app_smem_unaligned.cmd
    LIBRARIES_POST_SCRIPT ""
    DEPENDENCIES          ${CODE_RELOCATION_DEP}
  )
  set_property(TARGET   app_smem_unaligned_prebuilt PROPERTY LINK_DEPENDS ${PROJECT_BINARY_DIR}/linker_app_smem_unaligned.cmd)
  add_dependencies(     app_smem_unaligned_prebuilt linker_app_smem_unaligned_script ${OFFSETS_LIB})

  add_custom_command(
    OUTPUT ${APP_SMEM_ALIGNED_LD}
    COMMAND ${PYTHON_EXECUTABLE}
    ${ZEPHYR_BASE}/scripts/gen_app_partitions.py
    -e $<TARGET_FILE:app_smem_unaligned_prebuilt>
    -o ${APP_SMEM_ALIGNED_LD}
    ${NEWLIB_PART} ${MBEDTLS_PART}
    $<$<BOOL:${CMAKE_VERBOSE_MAKEFILE}>:--verbose>
    DEPENDS
    ${KERNEL_LIBRARY}
    ${ZEPHYR_LIBS_PROPERTY}
    app_smem_unaligned_prebuilt
    WORKING_DIRECTORY ${PROJECT_BINARY_DIR}/
    COMMENT "Generating app_smem_aligned linker section"
    )
endif()

if(CONFIG_USERSPACE AND CONFIG_ARM)
  configure_linker_script(
    linker_priv_stacks.cmd
    ""
    ${CODE_RELOCATION_DEP}
    ${APP_SMEM_ALIGNED_DEP}
    ${APP_SMEM_ALIGNED_LD}
    ${OFFSETS_H_TARGET}
    )

  add_custom_target(
    ${IMAGE}linker_priv_stacks_script
    DEPENDS
    linker_priv_stacks.cmd
    )

  set_property(TARGET
    ${IMAGE}linker_priv_stacks_script
    PROPERTY INCLUDE_DIRECTORIES
    ${ZEPHYR_INCLUDE_DIRS}
    )

  set(PRIV_STACK_LIB ${IMAGE}priv_stacks_output_obj_renamed_lib)
  add_executable(       ${PRIV_STACKS_PREBUILT} misc/empty_file.c)
  toolchain_ld_link_elf(
<<<<<<< HEAD
    TARGET_ELF            ${PRIV_STACKS_PREBUILT}
    OUTPUT_MAP            ${PROJECT_BINARY_DIR}/${KERNEL_MAP_NAME}
=======
    TARGET_ELF            priv_stacks_prebuilt
    OUTPUT_MAP            ${PROJECT_BINARY_DIR}/priv_stacks_prebuilt.map
>>>>>>> 4857cb85
    LIBRARIES_PRE_SCRIPT  ""
    LINKER_SCRIPT         ${PROJECT_BINARY_DIR}/linker_priv_stacks.cmd
    LIBRARIES_POST_SCRIPT ""
    DEPENDENCIES          ${CODE_RELOCATION_DEP}
  )
  set_property(TARGET   ${PRIV_STACKS_PREBUILT} PROPERTY LINK_DEPENDS ${PROJECT_BINARY_DIR}/linker_priv_stacks.cmd)
  add_dependencies(     ${PRIV_STACKS_PREBUILT} ${IMAGE}linker_priv_stacks_script ${OFFSETS_LIB})
endif()

# FIXME: Is there any way to get rid of empty_file.c?
add_executable(       ${ZEPHYR_PREBUILT_EXECUTABLE} misc/empty_file.c)
toolchain_ld_link_elf(
  TARGET_ELF            ${ZEPHYR_PREBUILT_EXECUTABLE}
  OUTPUT_MAP            ${PROJECT_BINARY_DIR}/${ZEPHYR_PREBUILT_EXECUTABLE}.map
  LIBRARIES_PRE_SCRIPT  ""
  LINKER_SCRIPT         ${PROJECT_BINARY_DIR}/linker.cmd
  LIBRARIES_POST_SCRIPT ${PRIV_STACK_LIB}
  DEPENDENCIES          ${CODE_RELOCATION_DEP}
)
set_property(TARGET   ${ZEPHYR_PREBUILT_EXECUTABLE} PROPERTY LINK_DEPENDS ${PROJECT_BINARY_DIR}/linker.cmd)
add_dependencies(     ${ZEPHYR_PREBUILT_EXECUTABLE} ${PRIV_STACK_DEP} ${LINKER_SCRIPT_TARGET} ${OFFSETS_LIB})


set(generated_kernel_files ${GKSF} ${GKOF})
if(NOT generated_kernel_files)
  # Use the prebuilt elf as the final elf since we don't have a
  # generation stage.
  set(logical_target_for_zephyr_elf ${ZEPHYR_PREBUILT_EXECUTABLE})
else()
  # The second linker pass uses the same source linker script of the
  # first pass (LINKER_SCRIPT), but this time with a different output
  # file and preprocessed with the define LINKER_PASS2.
  configure_linker_script(
    linker_pass_final.cmd
    "-DLINKER_PASS2"
    ${PRIV_STACK_DEP}
    ${CODE_RELOCATION_DEP}
    ${ZEPHYR_PREBUILT_EXECUTABLE}
    ${OFFSETS_H_TARGET}
    )

  set(LINKER_PASS_FINAL_SCRIPT_TARGET ${IMAGE}linker_pass_final_script_target)
  add_custom_target(
    ${LINKER_PASS_FINAL_SCRIPT_TARGET}
    DEPENDS
    linker_pass_final.cmd
    )
  set_property(TARGET
    ${LINKER_PASS_FINAL_SCRIPT_TARGET}
    PROPERTY INCLUDE_DIRECTORIES
    ${ZEPHYR_INCLUDE_DIRS}
  )

  add_executable(       ${ZEPHYR_FINAL_EXECUTABLE} misc/empty_file.c ${GKSF})
  toolchain_ld_link_elf(
    TARGET_ELF            ${ZEPHYR_FINAL_EXECUTABLE}
    OUTPUT_MAP            ${PROJECT_BINARY_DIR}/${ZEPHYR_FINAL_EXECUTABLE}.map
    LIBRARIES_PRE_SCRIPT  ${GKOF}
    LINKER_SCRIPT         ${PROJECT_BINARY_DIR}/linker_pass_final.cmd
    LIBRARIES_POST_SCRIPT ""
    DEPENDENCIES          ${CODE_RELOCATION_DEP}
  )
  set_property(TARGET   ${ZEPHYR_FINAL_EXECUTABLE} PROPERTY LINK_DEPENDS ${PROJECT_BINARY_DIR}/linker_pass_final.cmd)
  add_dependencies(     ${ZEPHYR_FINAL_EXECUTABLE} ${PRIV_STACK_DEP} ${LINKER_PASS_FINAL_SCRIPT_TARGET})

  # Use the pass2 elf as the final elf
  set(logical_target_for_zephyr_elf ${ZEPHYR_FINAL_EXECUTABLE})
endif()

# Export the variable to the application's scope to allow the
# application to know what the name of the final elf target is.
set(logical_target_for_zephyr_elf ${logical_target_for_zephyr_elf} PARENT_SCOPE)

# Override the base name of the last, "logical" .elf output (and last .map) so:
# 1. it doesn't depend on the number of passes above and the
#    post_build_commands below can always find it no matter which is it;
# 2. it can be defined in Kconfig
set_target_properties(${logical_target_for_zephyr_elf} PROPERTIES OUTPUT_NAME ${KERNEL_NAME})

set(post_build_commands "")
set(post_build_byproducts "")

list(APPEND
  post_build_commands
  COMMAND
  cmake -E rename ${logical_target_for_zephyr_elf}.map ${KERNEL_MAP_NAME}
)

if(NOT CONFIG_BUILD_NO_GAP_FILL)
  # Use ';' as separator to get proper space in resulting command.
  set(GAP_FILL "--gap-fill;0xff")
endif()

if(CONFIG_CHECK_LINK_MAP)
  list(APPEND
    post_build_commands
    COMMAND
    ${PYTHON_EXECUTABLE} ${ZEPHYR_BASE}/scripts/check_link_map.py ${KERNEL_MAP_NAME}
    )
  list(APPEND
    post_build_byproducts
    ${KERNEL_MAP_NAME}
    )
endif()

if(CONFIG_BUILD_OUTPUT_HEX)
  list(APPEND
    post_build_commands
    COMMAND
    ${CMAKE_OBJCOPY} -S -Oihex ${GAP_FILL}  -R .comment -R COMMON -R .eh_frame  ${KERNEL_ELF_NAME} ${KERNEL_HEX_NAME}
    )
  list(APPEND
    post_build_byproducts
    ${KERNEL_HEX_NAME}
    )
endif()

if(CONFIG_BUILD_OUTPUT_BIN)
  list(APPEND
    post_build_commands
    COMMAND
    ${CMAKE_OBJCOPY} -S -Obinary ${GAP_FILL} -R .comment -R COMMON -R .eh_frame  ${KERNEL_ELF_NAME} ${KERNEL_BIN_NAME}
    )
  list(APPEND
    post_build_byproducts
    ${KERNEL_BIN_NAME}
    )
endif()

if(CONFIG_BUILD_OUTPUT_S19)
  list(APPEND
    post_build_commands
    COMMAND
    ${CMAKE_OBJCOPY} ${GAP_FILL} --srec-len 1 --output-target=srec ${KERNEL_ELF_NAME} ${KERNEL_S19_NAME}
    )
  list(APPEND
    post_build_byproducts
    ${KERNEL_S19_NAME}
    )
endif()

if(CONFIG_OUTPUT_DISASSEMBLY)
  list(APPEND
    post_build_commands
    COMMAND
    ${CMAKE_OBJDUMP} -S ${KERNEL_ELF_NAME} > ${KERNEL_LST_NAME}
    )
  list(APPEND
    post_build_byproducts
    ${KERNEL_LST_NAME}
    )
endif()

if(CONFIG_OUTPUT_STAT)
  list(APPEND
    post_build_commands
    COMMAND
    ${CMAKE_READELF} -e ${KERNEL_ELF_NAME} > ${KERNEL_STAT_NAME}
    )
  list(APPEND
    post_build_byproducts
    ${KERNEL_STAT_NAME}
    )
endif()

if(CONFIG_BUILD_OUTPUT_STRIPPED)
  list(APPEND
    post_build_commands
    COMMAND
    ${CMAKE_STRIP} --strip-all ${KERNEL_ELF_NAME} -o ${KERNEL_STRIP_NAME}
    )
  list(APPEND
    post_build_byproducts
    ${KERNEL_STRIP_NAME}
    )
endif()

if(CONFIG_BUILD_OUTPUT_EXE)
  list(APPEND
    post_build_commands
    COMMAND
    ${CMAKE_COMMAND} -E copy ${KERNEL_ELF_NAME} ${KERNEL_EXE_NAME}
    )
  list(APPEND
    post_build_byproducts
    ${KERNEL_EXE_NAME}
    )
endif()

get_property(extra_post_build_commands
  GLOBAL PROPERTY
  extra_post_build_commands
  )

list(APPEND
  post_build_commands
  ${extra_post_build_commands}
  )

get_property(${IMAGE}extra_post_build_byproducts
  GLOBAL PROPERTY
  ${IMAGE}extra_post_build_byproducts
  )

list(APPEND
  post_build_byproducts
  ${${IMAGE}extra_post_build_byproducts}
  )

# Add post_build_commands to post-process the final .elf file produced by
# either the ZEPHYR_PREBUILT_EXECUTABLE or the KERNEL_ELF executable
# targets above.
add_custom_command(
  TARGET ${logical_target_for_zephyr_elf}
  POST_BUILD
  ${post_build_commands}
  BYPRODUCTS
  ${post_build_byproducts}
  COMMENT "Generating files from ${KERNEL_ELF_NAME} for board: ${BOARD}"
  # NB: COMMENT only works for some CMake-Generators
  WORKING_DIRECTORY ${CMAKE_CURRENT_BINARY_DIR}
  )


if(CONFIG_OUTPUT_PRINT_MEMORY_USAGE)
  # Use --print-memory-usage with the first link.
  #
  # Don't use this option with the second link because seeing it twice
  # could confuse users and using it on the second link would suppress
  # it when the first link has a ram/flash-usage issue.
  set(option ${LINKERFLAGPREFIX},--print-memory-usage)
  string(MAKE_C_IDENTIFIER check${option} check)

  set(SAVED_CMAKE_REQUIRED_FLAGS ${CMAKE_REQUIRED_FLAGS})
  set(CMAKE_REQUIRED_FLAGS "${CMAKE_REQUIRED_FLAGS} ${option}")
  zephyr_check_compiler_flag(C "" ${check})
  set(CMAKE_REQUIRED_FLAGS ${SAVED_CMAKE_REQUIRED_FLAGS})

  target_link_libraries_ifdef(${check} ${ZEPHYR_PREBUILT_EXECUTABLE} ${option})
endif()

if(EMU_PLATFORM)
  include(${ZEPHYR_BASE}/cmake/emu/${EMU_PLATFORM}.cmake)
else()
  add_custom_target(${IMAGE}run
    COMMAND
    ${CMAKE_COMMAND} -E echo
    "==================================================="
    "Emulation/Simulation not supported with this board."
    "==================================================="
    )
endif()

add_subdirectory(cmake/flash)
add_subdirectory(cmake/reports)

if(NOT CONFIG_TEST)
if(CONFIG_ASSERT AND (NOT CONFIG_FORCE_NO_ASSERT))
  message(WARNING "
      ------------------------------------------------------------
      --- WARNING:  __ASSERT() statements are globally ENABLED ---
      --- The kernel will run more slowly and use more memory  ---
      ------------------------------------------------------------"
  )
endif()
endif()

if(CONFIG_BOARD_DEPRECATED)
  message(WARNING "
      WARNING:  The board '${BOARD}' is deprecated and will be
      removed in version ${CONFIG_BOARD_DEPRECATED}"
  )
endif()<|MERGE_RESOLUTION|>--- conflicted
+++ resolved
@@ -1144,13 +1144,8 @@
   set(PRIV_STACK_LIB ${IMAGE}priv_stacks_output_obj_renamed_lib)
   add_executable(       ${PRIV_STACKS_PREBUILT} misc/empty_file.c)
   toolchain_ld_link_elf(
-<<<<<<< HEAD
     TARGET_ELF            ${PRIV_STACKS_PREBUILT}
-    OUTPUT_MAP            ${PROJECT_BINARY_DIR}/${KERNEL_MAP_NAME}
-=======
-    TARGET_ELF            priv_stacks_prebuilt
-    OUTPUT_MAP            ${PROJECT_BINARY_DIR}/priv_stacks_prebuilt.map
->>>>>>> 4857cb85
+    OUTPUT_MAP            ${PROJECT_BINARY_DIR}/${PRIV_STACKS_PREBUILT}.map
     LIBRARIES_PRE_SCRIPT  ""
     LINKER_SCRIPT         ${PROJECT_BINARY_DIR}/linker_priv_stacks.cmd
     LIBRARIES_POST_SCRIPT ""
