#include <arm/armv7-m.dtsi>
#include <dt-bindings/i2c/i2c.h>
#include <dt-bindings/gpio/gpio.h>
#include <nordic/mem.h>

/ {
	cpus {
		#address-cells = <1>;
		#size-cells = <0>;

		cpu@0 {
			device_type = "cpu";
			compatible = "arm,cortex-m4f";
			reg = <0>;
		};
	};

	flash-controller@4001E000 {
			compatible = "nrf,nrf52-flash-controller";
			reg = <0x4001E000 0x550>;

			#address-cells = <1>;
			#size-cells = <1>;

			label="NRF_FLASH_DRV_NAME";

			flash0: flash@0 {
				compatible = "soc-nv-flash";
				label = "NRF_FLASH";
				reg = <0x00000000 DT_FLASH_SIZE>;
				erase-block-size = <4096>;
				write-block-size = <4>;
			};
	};

	sram0: memory@20000000 {
		device_type = "memory";
		compatible = "mmio-sram";
		reg = <0x20000000 DT_SRAM_SIZE>;
	};

	soc {
		adc: adc@40007000 {
			compatible = "nordic,nrf-saadc";
			reg = <0x40007000 0x1000>;
			interrupts = <7 1>;
			status = "disabled";
			label = "ADC_0";
		};

		uart0: uart@40002000 {
			/* uart can be either UART or UARTE, for the user to pick */
			/* compatible = "nordic,nrf-uarte" or "nordic,nrf-uart"; */
			reg = <0x40002000 0x1000>;
			interrupts = <2 1>;
			status = "disabled";
			label = "UART_0";
		};

		gpiote: gpiote@40006000 {
			compatible = "nordic,nrf-gpiote";
			reg = <0x40006000 0x1000>;
			interrupts = <6 5>;
			interrupt-names = "gpiote";
			status = "disabled";
			label = "GPIOTE_0";
		};

		gpio0: gpio@50000000 {
			compatible = "nordic,nrf-gpio";
			gpio-controller;
			reg = <0x50000000 0x200
			       0x50000500 0x300>;
			#gpio-cells = <2>;
			label = "GPIO_0";
			status = "disabled";
		};

		i2c0: i2c@40003000 {
			compatible = "nordic,nrf-i2c";
			#address-cells = <1>;
			#size-cells = <0>;
			reg = <0x40003000 0x1000>;
			clock-frequency = <I2C_BITRATE_STANDARD>;
			interrupts = <3 1>;
			status = "disabled";
			label = "I2C_0";
		};

		i2c1: i2c@40004000 {
			compatible = "nordic,nrf-i2c";
			#address-cells = <1>;
			#size-cells = <0>;
			reg = <0x40004000 0x1000>;
			clock-frequency = <I2C_BITRATE_STANDARD>;
			interrupts = <4 1>;
			status = "disabled";
			label = "I2C_1";
		};

<<<<<<< HEAD
		qdec: qdec@40012000 {
			compatible = "nordic,nrf-qdec";
			reg = <0x40012000 0x1000>;
			interrupts = <18 1>;
			status = "disabled";
			label = "QDEC";
=======
		spi0: spi@40003000 {
			compatible = "nordic,nrf-spi";
			#address-cells = <1>;
			#size-cells = <0>;
			reg = <0x40003000 0x1000>;
			interrupts = <3 1>;
			status = "disabled";
			label = "SPI_0";
		};

		spi1: spi@40004000 {
			compatible = "nordic,nrf-spi";
			#address-cells = <1>;
			#size-cells = <0>;
			reg = <0x40004000 0x1000>;
			interrupts = <4 1>;
			status = "disabled";
			label = "SPI_1";
		};

		spi2: spi@40023000 {
			compatible = "nordic,nrf-spi";
			#address-cells = <1>;
			#size-cells = <0>;
			reg = <0x40023000 0x1000>;
			interrupts = <35 1>;
			status = "disabled";
			label = "SPI_2";
>>>>>>> ccade20c
		};

		wdt: watchdog@40010000 {
			compatible = "nordic,nrf-watchdog";
			reg = <0x40010000 0x1000>;
			interrupts = <16 1>;
			interrupt-names = "wdt";
			label = "WDT";
		};
	};
};

&nvic {
	arm,num-irq-priority-bits = <3>;
};<|MERGE_RESOLUTION|>--- conflicted
+++ resolved
@@ -98,14 +98,14 @@
 			label = "I2C_1";
 		};
 
-<<<<<<< HEAD
 		qdec: qdec@40012000 {
 			compatible = "nordic,nrf-qdec";
 			reg = <0x40012000 0x1000>;
 			interrupts = <18 1>;
 			status = "disabled";
 			label = "QDEC";
-=======
+		};
+
 		spi0: spi@40003000 {
 			compatible = "nordic,nrf-spi";
 			#address-cells = <1>;
@@ -134,7 +134,6 @@
 			interrupts = <35 1>;
 			status = "disabled";
 			label = "SPI_2";
->>>>>>> ccade20c
 		};
 
 		wdt: watchdog@40010000 {
